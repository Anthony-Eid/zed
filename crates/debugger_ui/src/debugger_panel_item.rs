--- conflicted
+++ resolved
@@ -219,8 +219,6 @@
             cx.notify();
         });
     }
-<<<<<<< HEAD
-=======
 
     fn handle_client_stopped_event(
         this: &mut Self,
@@ -233,41 +231,6 @@
 
         cx.emit(Event::Close);
     }
-}
-
-impl EventEmitter<Event> for DebugPanelItem {}
-
-impl FocusableView for DebugPanelItem {
-    fn focus_handle(&self, _: &AppContext) -> FocusHandle {
-        self.focus_handle.clone()
-    }
-}
-
-impl Item for DebugPanelItem {
-    type Event = Event;
->>>>>>> 045f927b
-
-    fn handle_client_stopped_event(
-        this: &mut Self,
-        client_id: &DebugAdapterClientId,
-        cx: &mut ViewContext<Self>,
-    ) {
-        if Self::should_skip_event(this, client_id, this.thread_id) {
-            return;
-        }
-
-        cx.emit(ItemEvent::CloseItem);
-    }
-<<<<<<< HEAD
-=======
-
-    fn to_item_events(event: &Self::Event, mut f: impl FnMut(ItemEvent)) {
-        match event {
-            Event::Close => f(ItemEvent::CloseItem),
-        }
-    }
-}
->>>>>>> 045f927b
 
     pub fn client(&self) -> Arc<DebugAdapterClient> {
         self.client.clone()
@@ -351,14 +314,16 @@
                     })
                     .detach_and_log_err(cx);
 
-<<<<<<< HEAD
+                    cx.notify();
+
+                    // let client = this.client();
+                    // DebugPanel::go_to_stack_frame(&stack_frame, client, true, cx)
+                    //     .detach_and_log_err(cx);
+
                     // TODO Debugger:
                     // this.go_to_stack_frame(&stack_frame, this.client.clone(), false, cx)
                     //     .detach_and_log_err(cx);
                     // cx.notify();
-=======
-                    cx.notify();
->>>>>>> 045f927b
                 }
             }))
             .hover(|s| s.bg(cx.theme().colors().element_hover).cursor_pointer())
@@ -527,6 +492,7 @@
     }
 }
 
+impl EventEmitter<Event> for DebugPanelItem {}
 impl EventEmitter<ItemEvent> for DebugPanelItem {}
 impl EventEmitter<DebugPanelItemEvent> for DebugPanelItem {}
 
@@ -537,7 +503,7 @@
 }
 
 impl Item for DebugPanelItem {
-    type Event = ItemEvent;
+    type Event = Event;
 
     fn tab_content(
         &self,
@@ -564,6 +530,12 @@
             self.thread_id,
             self.current_thread_state().status
         )))
+    }
+
+    fn to_item_events(event: &Self::Event, mut f: impl FnMut(ItemEvent)) {
+        match event {
+            Event::Close => f(ItemEvent::CloseItem),
+        }
     }
 }
 
