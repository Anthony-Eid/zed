--- conflicted
+++ resolved
@@ -7,13 +7,8 @@
 };
 use editor::Editor;
 use gpui::{
-<<<<<<< HEAD
-    actions, list, AnyElement, AppContext, AsyncWindowContext, EventEmitter, FocusHandle,
-    FocusableView, ListState, ModelContext, Subscription, View, WeakView,
-=======
     impl_actions, list, AnyElement, AppContext, AsyncWindowContext, EventEmitter, FocusHandle,
     FocusableView, ListState, Subscription, View, WeakView,
->>>>>>> bbb449c1
 };
 use serde::Deserialize;
 use std::collections::HashMap;
@@ -53,17 +48,11 @@
     _subscriptions: Vec<Subscription>,
 }
 
-<<<<<<< HEAD
 pub enum DebugPanelItemEvent {
     RenderScope,
     RenderVariable,
 }
 
-actions!(
-    debug_panel_item,
-    [Continue, StepOver, StepIn, StepOut, Restart, Pause, Stop, Disconnect]
-);
-=======
 impl_actions!(debug_panel_item, [DebugItemAction]);
 
 /// This struct is for actions that should be triggered even when
@@ -88,7 +77,6 @@
     Stop,
     Disconnect,
 }
->>>>>>> bbb449c1
 
 impl DebugPanelItem {
     pub fn new(
@@ -306,7 +294,6 @@
         self.client
             .update_current_stack_frame(self.thread_id, stack_frame_id);
 
-<<<<<<< HEAD
         // self.open_entries.clear();
 
         // self.build_variable_list_entries(stack_frame_id, true, cx);
@@ -361,187 +348,6 @@
     //         )
     //         .into_any()
     // }
-=======
-        self.open_entries.clear();
-
-        self.build_variable_list_entries(stack_frame_id, true);
-    }
-
-    pub fn render_variable_list_entry(
-        &mut self,
-        ix: usize,
-        cx: &mut ViewContext<Self>,
-    ) -> AnyElement {
-        let Some(entries) = self
-            .stack_frame_entries
-            .get(&self.current_thread_state().current_stack_frame_id)
-        else {
-            return div().into_any_element();
-        };
-
-        match &entries[ix] {
-            ThreadEntry::Scope(scope) => self.render_scope(scope, cx),
-            ThreadEntry::Variable {
-                depth,
-                scope,
-                variable,
-                has_children,
-                ..
-            } => self.render_variable(ix, variable, scope, *depth, *has_children, cx),
-        }
-    }
-
-    fn scope_entry_id(scope: &Scope) -> SharedString {
-        SharedString::from(format!("scope-{}", scope.variables_reference))
-    }
-
-    fn variable_entry_id(variable: &Variable, scope: &Scope, depth: usize) -> SharedString {
-        SharedString::from(format!(
-            "variable-{}-{}-{}",
-            depth, scope.variables_reference, variable.name
-        ))
-    }
-
-    fn render_scope(&self, scope: &Scope, cx: &mut ViewContext<Self>) -> AnyElement {
-        let element_id = scope.variables_reference;
-
-        let scope_id = Self::scope_entry_id(scope);
-        let disclosed = self.open_entries.binary_search(&scope_id).is_ok();
-
-        div()
-            .id(element_id as usize)
-            .group("")
-            .flex()
-            .w_full()
-            .h_full()
-            .child(
-                ListItem::new(scope_id.clone())
-                    .indent_level(1)
-                    .indent_step_size(px(20.))
-                    .always_show_disclosure_icon(true)
-                    .toggle(disclosed)
-                    .on_toggle(
-                        cx.listener(move |this, _, cx| this.toggle_entry_collapsed(&scope_id, cx)),
-                    )
-                    .child(div().text_ui(cx).w_full().child(scope.name.clone())),
-            )
-            .into_any()
-    }
-
-    fn render_variable(
-        &self,
-        ix: usize,
-        variable: &Variable,
-        scope: &Scope,
-        depth: usize,
-        has_children: bool,
-        cx: &mut ViewContext<Self>,
-    ) -> AnyElement {
-        let variable_reference = variable.variables_reference;
-        let variable_id = Self::variable_entry_id(variable, scope, depth);
-
-        let disclosed = has_children.then(|| self.open_entries.binary_search(&variable_id).is_ok());
-
-        div()
-            .id(variable_id.clone())
-            .group("")
-            .h_4()
-            .size_full()
-            .child(
-                ListItem::new(variable_id.clone())
-                    .indent_level(depth + 1)
-                    .indent_step_size(px(20.))
-                    .always_show_disclosure_icon(true)
-                    .toggle(disclosed)
-                    .on_toggle(cx.listener(move |this, _, cx| {
-                        if !has_children {
-                            return;
-                        }
-
-                        // if we already opened the variable/we already fetched it
-                        // we can just toggle it because we already have the nested variable
-                        if disclosed.unwrap_or(true)
-                            || this
-                                .current_thread_state()
-                                .vars
-                                .contains_key(&variable_reference)
-                        {
-                            return this.toggle_entry_collapsed(&variable_id, cx);
-                        }
-
-                        let Some(entries) = this
-                            .stack_frame_entries
-                            .get(&this.current_thread_state().current_stack_frame_id)
-                        else {
-                            return;
-                        };
-
-                        let Some(entry) = entries.get(ix) else {
-                            return;
-                        };
-
-                        if let ThreadEntry::Variable { scope, depth, .. } = entry {
-                            let variable_id = variable_id.clone();
-                            let client = this.client.clone();
-                            let scope = scope.clone();
-                            let depth = *depth;
-                            cx.spawn(|this, mut cx| async move {
-                                let variables = client.variables(variable_reference).await?;
-
-                                this.update(&mut cx, |this, cx| {
-                                    let client = this.client.clone();
-                                    let mut thread_states = client.thread_states();
-                                    let Some(thread_state) = thread_states.get_mut(&this.thread_id)
-                                    else {
-                                        return;
-                                    };
-
-                                    if let Some(state) = thread_state
-                                        .variables
-                                        .get_mut(&thread_state.current_stack_frame_id)
-                                        .and_then(|s| s.get_mut(&scope))
-                                    {
-                                        let position = state.iter().position(|(d, v)| {
-                                            Self::variable_entry_id(v, &scope, *d) == variable_id
-                                        });
-
-                                        if let Some(position) = position {
-                                            state.splice(
-                                                position + 1..position + 1,
-                                                variables
-                                                    .clone()
-                                                    .into_iter()
-                                                    .map(|v| (depth + 1, v)),
-                                            );
-                                        }
-
-                                        thread_state.vars.insert(variable_reference, variables);
-                                    }
-
-                                    drop(thread_states);
-
-                                    this.toggle_entry_collapsed(&variable_id, cx);
-                                })
-                            })
-                            .detach_and_log_err(cx);
-                        }
-                    }))
-                    .child(
-                        h_flex()
-                            .gap_1()
-                            .text_ui_sm(cx)
-                            .child(variable.name.clone())
-                            .child(
-                                div()
-                                    .text_ui_xs(cx)
-                                    .text_color(cx.theme().colors().text_muted)
-                                    .child(variable.value.clone()),
-                            ),
-                    ),
-            )
-            .into_any()
-    }
->>>>>>> bbb449c1
 
     fn render_stack_frames(&self, _cx: &mut ViewContext<Self>) -> impl IntoElement {
         v_flex()
