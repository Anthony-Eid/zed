use crate::debugger_panel_item::DebugPanelItem;
use anyhow::Result;
use dap::client::{DebugAdapterClientId, ThreadState, ThreadStatus};
use dap::debugger_settings::DebuggerSettings;
use dap::requests::{Request, Scopes, StackTrace, StartDebugging};
use dap::transport::Payload;
use dap::{client::DebugAdapterClient, transport::Events};
use dap::{
    Capabilities, ContinuedEvent, ExitedEvent, OutputEvent, ScopesArguments, StackFrame,
    StackTraceArguments, StartDebuggingRequestArguments, StoppedEvent, TerminatedEvent,
    ThreadEvent, ThreadEventReason, Variable,
};
use editor::Editor;
use futures::future::try_join_all;
use gpui::{
    actions, Action, AppContext, AsyncWindowContext, EventEmitter, FocusHandle, FocusableView,
    Subscription, Task, View, ViewContext, WeakView,
};
use serde_json::json;
use settings::Settings;
use std::collections::BTreeMap;
use std::path::Path;
use std::sync::Arc;
use task::DebugRequestType;
use ui::prelude::*;
use util::{merge_json_value_into, ResultExt};
use workspace::{
    dock::{DockPosition, Panel, PanelEvent},
    Workspace,
};
use workspace::{pane, Pane, StartDebugger};

enum DebugCurrentRowHighlight {}

pub enum DebugPanelEvent {
    Stopped((DebugAdapterClientId, StoppedEvent)),
    Thread((DebugAdapterClientId, ThreadEvent)),
    Output((DebugAdapterClientId, OutputEvent)),
    ClientStopped(DebugAdapterClientId),
}

actions!(debug_panel, [ToggleFocus]);

pub struct DebugPanel {
    size: Pixels,
    pane: View<Pane>,
    focus_handle: FocusHandle,
    workspace: WeakView<Workspace>,
    _subscriptions: Vec<Subscription>,
}

impl DebugPanel {
    pub fn new(workspace: &Workspace, cx: &mut ViewContext<Workspace>) -> View<Self> {
        cx.new_view(|cx| {
            let pane = cx.new_view(|cx| {
                let mut pane = Pane::new(
                    workspace.weak_handle(),
                    workspace.project().clone(),
                    Default::default(),
                    None,
                    None,
                    cx,
                );
                pane.set_can_split(false, cx);
                pane.set_can_navigate(true, cx);
                pane.display_nav_history_buttons(None);
                pane.set_should_display_tab_bar(|_| true);
                pane.set_close_pane_if_empty(false, cx);

                pane
            });

            let project = workspace.project().clone();

            let _subscriptions = vec![
                cx.observe(&pane, |_, _, cx| cx.notify()),
                cx.subscribe(&pane, Self::handle_pane_event),
                cx.subscribe(&project, {
                    move |this: &mut Self, _, event, cx| match event {
                        project::Event::DebugClientEvent { payload, client_id } => {
                            let Some(client) = this.debug_client_by_id(*client_id, cx) else {
                                return cx.emit(DebugPanelEvent::ClientStopped(*client_id));
                            };

                            match payload {
                                Payload::Event(event) => {
                                    Self::handle_debug_client_events(this, client, event, cx);
                                }
                                Payload::Request(request) => {
                                    if StartDebugging::COMMAND == request.command {
                                        Self::handle_start_debugging_request(
                                            this, client, request, cx,
                                        )
                                        .log_err();
                                    }
                                }
                                _ => unreachable!(),
                            }
                        }
                        project::Event::DebugClientStarted(client_id) => {
                            let Some(client) = this.debug_client_by_id(*client_id, cx) else {
                                return cx.emit(DebugPanelEvent::ClientStopped(*client_id));
                            };

                            cx.background_executor()
                                .spawn(async move {
                                    client.initialize().await?;

                                    // send correct request based on adapter config
                                    match client.config().request {
                                        DebugRequestType::Launch => {
                                            client.launch(client.request_args()).await
                                        }
                                        DebugRequestType::Attach => {
                                            client.attach(client.request_args()).await
                                        }
                                    }
                                })
                                .detach_and_log_err(cx);
                        }
                        project::Event::DebugClientStopped(client_id) => {
                            cx.emit(DebugPanelEvent::ClientStopped(*client_id));
                        }
                        _ => {}
                    }
                }),
            ];

            Self {
                pane,
                size: px(300.),
                _subscriptions,
                focus_handle: cx.focus_handle(),
                workspace: workspace.weak_handle(),
            }
        })
    }

    pub fn load(
        workspace: WeakView<Workspace>,
        cx: AsyncWindowContext,
    ) -> Task<Result<View<Self>>> {
        cx.spawn(|mut cx| async move {
            workspace.update(&mut cx, |workspace, cx| DebugPanel::new(workspace, cx))
        })
    }

    fn debug_client_by_id(
        &self,
        client_id: DebugAdapterClientId,
        cx: &mut ViewContext<Self>,
    ) -> Option<Arc<DebugAdapterClient>> {
        self.workspace
            .update(cx, |this, cx| {
                this.project().read(cx).debug_adapter_by_id(client_id)
            })
            .ok()
            .flatten()
    }

    fn handle_pane_event(
        &mut self,
        _: View<Pane>,
        event: &pane::Event,
        cx: &mut ViewContext<Self>,
    ) {
        match event {
            pane::Event::RemovedItem { item } => {
                let thread_panel = item.downcast::<DebugPanelItem>().unwrap();

                thread_panel.update(cx, |pane, cx| {
                    let thread_id = pane.thread_id();
                    let client = pane.client();
                    let thread_status = client.thread_state_by_id(thread_id).status;

                    // only terminate thread if the thread has not yet ended
                    if thread_status != ThreadStatus::Ended && thread_status != ThreadStatus::Exited
                    {
                        let client = client.clone();
                        cx.background_executor()
                            .spawn(async move {
                                client.terminate_threads(Some(vec![thread_id; 1])).await
                            })
                            .detach_and_log_err(cx);
                    }
                });
            }
            pane::Event::Remove => cx.emit(PanelEvent::Close),
            pane::Event::ZoomIn => cx.emit(PanelEvent::ZoomIn),
            pane::Event::ZoomOut => cx.emit(PanelEvent::ZoomOut),
<<<<<<< HEAD
=======
            pane::Event::AddItem { item } => {
                self.workspace
                    .update(cx, |workspace, cx| {
                        item.added_to_pane(workspace, self.pane.clone(), cx)
                    })
                    .ok();
            }
>>>>>>> 045f927b
            _ => {}
        }
    }

    fn handle_start_debugging_request(
        this: &mut Self,
        client: Arc<DebugAdapterClient>,
        request: &dap::transport::Request,
        cx: &mut ViewContext<Self>,
    ) -> Result<()> {
        let arguments: StartDebuggingRequestArguments =
            serde_json::from_value(request.arguments.clone().unwrap_or_default())?;

        let mut json = json!({});
        if let Some(args) = client
            .config()
            .request_args
            .as_ref()
            .map(|a| a.args.clone())
        {
            merge_json_value_into(args, &mut json);
        }
        merge_json_value_into(arguments.configuration, &mut json);

        this.workspace.update(cx, |workspace, cx| {
            workspace.project().update(cx, |project, cx| {
                project.start_debug_adapter_client(
                    client.config(),
                    client.command.clone(),
                    client.args.clone(),
                    client.cwd.clone(),
                    Some(json),
                    cx,
                );
            })
        })
    }

    fn handle_debug_client_events(
        this: &mut Self,
        client: Arc<DebugAdapterClient>,
        event: &Events,
        cx: &mut ViewContext<Self>,
    ) {
        match event {
            Events::Initialized(event) => Self::handle_initialized_event(client, event, cx),
            Events::Stopped(event) => Self::handle_stopped_event(client, event, cx),
            Events::Continued(event) => Self::handle_continued_event(client, event, cx),
            Events::Exited(event) => Self::handle_exited_event(client, event, cx),
            Events::Terminated(event) => Self::handle_terminated_event(this, client, event, cx),
            Events::Thread(event) => Self::handle_thread_event(client, event, cx),
            Events::Output(event) => Self::handle_output_event(client, event, cx),
            Events::Breakpoint(_) => {}
            Events::Module(_) => {}
            Events::LoadedSource(_) => {}
            Events::Capabilities(_) => {}
            Events::Memory(_) => {}
            Events::Process(_) => {}
            Events::ProgressEnd(_) => {}
            Events::ProgressStart(_) => {}
            Events::ProgressUpdate(_) => {}
            Events::Invalidated(_) => {}
            Events::Other(_) => {}
        }
    }

    pub async fn go_to_stack_frame(
        workspace: WeakView<Workspace>,
        stack_frame: StackFrame,
        clear_highlights: bool,
        mut cx: AsyncWindowContext,
    ) -> Result<()> {
        let Some(path) = &stack_frame.source.and_then(|s| s.path) else {
            return Err(anyhow::anyhow!(
                "Cannot go to stack frame, path doesn't exist"
            ));
        };

        let row = (stack_frame.line.saturating_sub(1)) as u32;
        let column = (stack_frame.column.saturating_sub(1)) as u32;

        if clear_highlights {
            Self::remove_highlights(workspace.clone(), cx.clone())?;
        }

        let task = workspace.update(&mut cx, |workspace, cx| {
            let project_path = workspace.project().read_with(cx, |project, cx| {
                project.project_path_for_absolute_path(&Path::new(&path), cx)
            });

            if let Some(project_path) = project_path {
                workspace.open_path_preview(project_path, None, false, true, cx)
            } else {
                Task::ready(Err(anyhow::anyhow!(
                    "No project path found for path: {}",
                    path
                )))
            }
        })?;

        let editor = task.await?.downcast::<Editor>().unwrap();

        workspace.update(&mut cx, |_, cx| {
            editor.update(cx, |editor, cx| {
                editor.go_to_line::<DebugCurrentRowHighlight>(
                    row,
                    column,
                    Some(cx.theme().colors().editor_debugger_active_line_background),
                    cx,
                );
            })
        })
    }

    fn remove_highlights(workspace: WeakView<Workspace>, mut cx: AsyncWindowContext) -> Result<()> {
        workspace.update(&mut cx, |workspace, cx| {
            let editor_views = workspace
                .items_of_type::<Editor>(cx)
                .collect::<Vec<View<Editor>>>();

            for editor_view in editor_views {
                editor_view.update(cx, |editor, _| {
                    editor.clear_row_highlights::<DebugCurrentRowHighlight>();
                });
            }
        })
    }

    async fn remove_highlights_for_thread(
        workspace: WeakView<Workspace>,
        client: Arc<DebugAdapterClient>,
        thread_id: u64,
        cx: AsyncWindowContext,
    ) -> Result<()> {
        let mut tasks = Vec::new();
        let mut paths: Vec<String> = Vec::new();
        let thread_state = client.thread_state_by_id(thread_id);

        for stack_frame in thread_state.stack_frames.into_iter() {
            let Some(path) = stack_frame.source.clone().and_then(|s| s.path.clone()) else {
                continue;
            };

            if paths.contains(&path) {
                continue;
            }

            paths.push(path.clone());
            tasks.push(Self::remove_editor_highlight(
                workspace.clone(),
                path,
                cx.clone(),
            ));
        }

        if !tasks.is_empty() {
            try_join_all(tasks).await?;
        }

        anyhow::Ok(())
    }

    async fn remove_editor_highlight(
        workspace: WeakView<Workspace>,
        path: String,
        mut cx: AsyncWindowContext,
    ) -> Result<()> {
        let task = workspace.update(&mut cx, |workspace, cx| {
            let project_path = workspace.project().read_with(cx, |project, cx| {
                project.project_path_for_absolute_path(&Path::new(&path), cx)
            });

            if let Some(project_path) = project_path {
                workspace.open_path(project_path, None, false, cx)
            } else {
                Task::ready(Err(anyhow::anyhow!(
                    "No project path found for path: {}",
                    path
                )))
            }
        })?;

        let editor = task.await?.downcast::<Editor>().unwrap();

        editor.update(&mut cx, |editor, _| {
            editor.clear_row_highlights::<DebugCurrentRowHighlight>();
        })
    }

    fn handle_initialized_event(
        client: Arc<DebugAdapterClient>,
        _: &Option<Capabilities>,
        cx: &mut ViewContext<Self>,
    ) {
        cx.spawn(|this, mut cx| async move {
            let task = this.update(&mut cx, |this, cx| {
                this.workspace.update(cx, |workspace, cx| {
                    workspace.project().update(cx, |project, cx| {
                        project.send_breakpoints(client.clone(), cx)
                    })
                })
            })??;

            task.await?;

            client.configuration_done().await
        })
        .detach_and_log_err(cx);
    }

    fn handle_continued_event(
        client: Arc<DebugAdapterClient>,
        event: &ContinuedEvent,
        cx: &mut ViewContext<Self>,
    ) {
        let all_threads = event.all_threads_continued.unwrap_or(false);

        if all_threads {
            for thread in client.thread_states().values_mut() {
                thread.status = ThreadStatus::Running;
            }
        } else {
            client.update_thread_state_status(event.thread_id, ThreadStatus::Running);
        }

        cx.notify();
    }

    fn handle_stopped_event(
        client: Arc<DebugAdapterClient>,
        event: &StoppedEvent,
        cx: &mut ViewContext<Self>,
    ) {
        let Some(thread_id) = event.thread_id else {
            return;
        };

        let client_id = client.id();
        cx.spawn({
            let event = event.clone();
            |this, mut cx| async move {
                let stack_trace_response = client
                    .request::<StackTrace>(StackTraceArguments {
                        thread_id,
                        start_frame: None,
                        levels: None,
                        format: None,
                    })
                    .await?;

                let mut thread_state = ThreadState::default();

                let current_stack_frame =
                    stack_trace_response.stack_frames.first().unwrap().clone();
                let mut scope_tasks = Vec::new();
                for stack_frame in stack_trace_response.stack_frames.clone().into_iter() {
                    let client = client.clone();
                    scope_tasks.push(async move {
                        anyhow::Ok((
                            stack_frame.id,
                            client
                                .request::<Scopes>(ScopesArguments {
                                    frame_id: stack_frame.id,
                                })
                                .await?,
                        ))
                    });
                }

                let mut stack_frame_tasks = Vec::new();
                for (stack_frame_id, response) in try_join_all(scope_tasks).await? {
                    let client = client.clone();
                    stack_frame_tasks.push(async move {
                        let mut variable_tasks = Vec::new();

                        for scope in response.scopes {
                            let scope_reference = scope.variables_reference;

                            let client = client.clone();
                            variable_tasks.push(async move {
                                anyhow::Ok((scope, client.variables(scope_reference).await?))
                            });
                        }

                        anyhow::Ok((stack_frame_id, try_join_all(variable_tasks).await?))
                    });
                }

                for (stack_frame_id, scopes) in try_join_all(stack_frame_tasks).await? {
                    let stack_frame_state = thread_state
                        .variables
                        .entry(stack_frame_id)
                        .or_insert_with(BTreeMap::default);

                    for (scope, variables) in scopes {
                        thread_state
                            .vars
                            .insert(scope.variables_reference, variables.clone());

                        stack_frame_state.insert(
                            scope,
                            variables
                                .into_iter()
                                .map(|v| (1, v))
                                .collect::<Vec<(usize, Variable)>>(),
                        );
                    }
                }

                this.update(&mut cx, |this, cx| {
                    thread_state.current_stack_frame_id = current_stack_frame.clone().id;
                    thread_state.stack_frames = stack_trace_response.stack_frames;
                    thread_state.status = ThreadStatus::Stopped;

                    client.thread_states().insert(thread_id, thread_state);

                    let existing_item = this
                        .pane
                        .read(cx)
                        .items()
                        .filter_map(|item| item.downcast::<DebugPanelItem>())
                        .any(|item| {
                            let item = item.read(cx);

                            item.client().id() == client_id && item.thread_id() == thread_id
                        });

                    if !existing_item {
                        let debug_panel = cx.view().clone();
                        this.pane.update(cx, |pane, cx| {
                            let tab = cx.new_view(|cx| {
                                DebugPanelItem::new(
                                    debug_panel,
                                    this.workspace.clone(),
                                    client.clone(),
                                    thread_id,
                                    cx,
                                )
                            });

<<<<<<< HEAD
                        this.workspace
                            .update(cx, |_, cx| {
                                this.pane.update(cx, |_, cx| {
                                    let tab = cx.new_view(|cx| {
                                        DebugPanelItem::new(
                                            debug_panel,
                                            client.clone(),
                                            thread_id,
                                            cx,
                                        )
                                    });

                                    cx.emit(pane::Event::AddItem {
                                        item: Box::new(tab),
                                    });
                                });
                            })
                            .log_err();
=======
                            pane.add_item(Box::new(tab), true, true, None, cx);
                        });
>>>>>>> 045f927b
                    }

                    cx.emit(DebugPanelEvent::Stopped((client_id, event)));

                    cx.notify();

                    if let Some(item) = this.pane.read(cx).active_item() {
                        if let Some(pane) = item.downcast::<DebugPanelItem>() {
                            let pane = pane.read(cx);
                            if pane.thread_id() == thread_id && pane.client().id() == client_id {
                                let workspace = this.workspace.clone();
                                return cx.spawn(|_, cx| async move {
                                    Self::go_to_stack_frame(
                                        workspace,
                                        current_stack_frame.clone(),
                                        true,
                                        cx,
                                    )
                                    .await
                                });
                            }
                        }
                    }

                    Task::ready(anyhow::Ok(()))
                })?
                .await
            }
        })
        .detach_and_log_err(cx);
    }

    fn handle_thread_event(
        client: Arc<DebugAdapterClient>,
        event: &ThreadEvent,
        cx: &mut ViewContext<Self>,
    ) {
        let thread_id = event.thread_id;

        if event.reason == ThreadEventReason::Started {
            client
                .thread_states()
                .insert(thread_id, ThreadState::default());
        } else {
            client.update_thread_state_status(thread_id, ThreadStatus::Ended);

            cx.notify();

            // TODO: we want to figure out for witch clients/threads we should remove the highlights
            cx.spawn({
                let client = client.clone();
                |this, mut cx| async move {
                    let workspace = this.update(&mut cx, |this, _| this.workspace.clone())?;

                    Self::remove_highlights_for_thread(workspace, client, thread_id, cx).await?;

                    anyhow::Ok(())
                }
            })
            .detach_and_log_err(cx);
        }

        cx.emit(DebugPanelEvent::Thread((client.id(), event.clone())));
    }

    fn handle_exited_event(
        client: Arc<DebugAdapterClient>,
        _: &ExitedEvent,
        cx: &mut ViewContext<Self>,
    ) {
        cx.spawn(|this, mut cx| async move {
            for thread_state in client.thread_states().values_mut() {
                thread_state.status = ThreadStatus::Exited;
            }

            this.update(&mut cx, |_, cx| cx.notify())
        })
        .detach_and_log_err(cx);
    }

    fn handle_terminated_event(
        this: &mut Self,
        client: Arc<DebugAdapterClient>,
        event: &Option<TerminatedEvent>,
        cx: &mut ViewContext<Self>,
    ) {
        let restart_args = event.clone().and_then(|e| e.restart);
        let workspace = this.workspace.clone();

        cx.spawn(|_, mut cx| async move {
            Self::remove_highlights(workspace.clone(), cx.clone())?;

            if restart_args.is_some() {
                client.disconnect(Some(true), None, None).await?;

                match client.request_type() {
                    DebugRequestType::Launch => client.launch(restart_args).await,
                    DebugRequestType::Attach => client.attach(restart_args).await,
                }
            } else {
                cx.update(|cx| {
                    workspace.update(cx, |workspace, cx| {
                        workspace.project().update(cx, |project, cx| {
                            project.stop_debug_adapter_client(client.id(), false, cx)
                        })
                    })
                })?
            }
        })
        .detach_and_log_err(cx);
    }

    fn handle_output_event(
        client: Arc<DebugAdapterClient>,
        event: &OutputEvent,
        cx: &mut ViewContext<Self>,
    ) {
        cx.emit(DebugPanelEvent::Output((client.id(), event.clone())));
    }
}

impl EventEmitter<PanelEvent> for DebugPanel {}
impl EventEmitter<DebugPanelEvent> for DebugPanel {}
impl EventEmitter<project::Event> for DebugPanel {}

impl FocusableView for DebugPanel {
    fn focus_handle(&self, _cx: &AppContext) -> FocusHandle {
        self.focus_handle.clone()
    }
}

impl Panel for DebugPanel {
    fn pane(&self) -> Option<View<Pane>> {
        Some(self.pane.clone())
    }

    fn persistent_name() -> &'static str {
        "DebugPanel"
    }

    fn position(&self, _cx: &WindowContext) -> DockPosition {
        DockPosition::Bottom
    }

    fn position_is_valid(&self, position: DockPosition) -> bool {
        position == DockPosition::Bottom
    }

    fn set_position(&mut self, _position: DockPosition, _cx: &mut ViewContext<Self>) {}

    fn size(&self, _cx: &WindowContext) -> Pixels {
        self.size
    }

    fn set_size(&mut self, size: Option<Pixels>, _cx: &mut ViewContext<Self>) {
        self.size = size.unwrap();
    }

    fn icon(&self, _cx: &WindowContext) -> Option<IconName> {
        Some(IconName::Debug)
    }

    fn icon_tooltip(&self, cx: &WindowContext) -> Option<&'static str> {
        if DebuggerSettings::get_global(cx).button {
            Some("Debug Panel")
        } else {
            None
        }
    }

    fn toggle_action(&self) -> Box<dyn Action> {
        Box::new(ToggleFocus)
    }
}

impl Render for DebugPanel {
    fn render(&mut self, cx: &mut ViewContext<Self>) -> impl IntoElement {
        v_flex()
            .key_context("DebugPanel")
            .track_focus(&self.focus_handle)
            .size_full()
            .map(|this| {
                if self.pane.read(cx).items_len() == 0 {
                    this.child(
                        h_flex().size_full().items_center().justify_center().child(
                            v_flex()
                                .gap_2()
                                .rounded_md()
                                .max_w_64()
                                .items_start()
                                .child(
                                    Label::new("You can create a debug task by creating a new task and setting the `type` key to `debug`")
                                        .size(LabelSize::Small)
                                        .color(Color::Muted),
                                )
                                .child(
                                    h_flex().w_full().justify_end().child(
                                        Button::new(
                                            "start-debugger",
                                            "Choose a debugger",
                                        )
                                        .label_size(LabelSize::Small)
                                        .on_click(move |_, cx| {
                                            cx.dispatch_action(StartDebugger.boxed_clone());
                                        })
                                    ),
                                ),
                        ),
                    )
                } else {
                    this.child(self.pane.clone())
                }
            })
            .into_any()
    }
}<|MERGE_RESOLUTION|>--- conflicted
+++ resolved
@@ -188,8 +188,6 @@
             pane::Event::Remove => cx.emit(PanelEvent::Close),
             pane::Event::ZoomIn => cx.emit(PanelEvent::ZoomIn),
             pane::Event::ZoomOut => cx.emit(PanelEvent::ZoomOut),
-<<<<<<< HEAD
-=======
             pane::Event::AddItem { item } => {
                 self.workspace
                     .update(cx, |workspace, cx| {
@@ -197,7 +195,6 @@
                     })
                     .ok();
             }
->>>>>>> 045f927b
             _ => {}
         }
     }
@@ -538,29 +535,8 @@
                                 )
                             });
 
-<<<<<<< HEAD
-                        this.workspace
-                            .update(cx, |_, cx| {
-                                this.pane.update(cx, |_, cx| {
-                                    let tab = cx.new_view(|cx| {
-                                        DebugPanelItem::new(
-                                            debug_panel,
-                                            client.clone(),
-                                            thread_id,
-                                            cx,
-                                        )
-                                    });
-
-                                    cx.emit(pane::Event::AddItem {
-                                        item: Box::new(tab),
-                                    });
-                                });
-                            })
-                            .log_err();
-=======
                             pane.add_item(Box::new(tab), true, true, None, cx);
                         });
->>>>>>> 045f927b
                     }
 
                     cx.emit(DebugPanelEvent::Stopped((client_id, event)));
