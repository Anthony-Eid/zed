--- conflicted
+++ resolved
@@ -9,13 +9,9 @@
 #[cfg(test)]
 mod integration_tests;
 
-<<<<<<< HEAD
+use crate::rpc::ResultExt as _;
 use anyhow::anyhow;
 use axum::{routing::get, Router};
-=======
-use crate::rpc::ResultExt as _;
-use axum::{body::Body, Router};
->>>>>>> fb7a9224
 use collab::{Error, Result};
 use db::{Db, PostgresDb};
 use serde::Deserialize;
@@ -58,8 +54,6 @@
     config: Config,
 }
 
-<<<<<<< HEAD
-=======
 impl AppState {
     async fn new(config: Config) -> Result<Arc<Self>> {
         let db = PostgresDb::new(&config.database_url, 5).await?;
@@ -87,7 +81,6 @@
     }
 }
 
->>>>>>> fb7a9224
 #[tokio::main]
 async fn main() -> Result<()> {
     if let Err(error) = env::load_dotenv() {
@@ -97,7 +90,6 @@
         );
     }
 
-<<<<<<< HEAD
     match args().skip(1).next().as_deref() {
         Some("version") => {
             println!("collab v{VERSION}");
@@ -124,14 +116,9 @@
         }
         Some("serve") => {
             let config = envy::from_env::<Config>().expect("error loading config");
-            let db = PostgresDb::new(&config.database_url, 5).await?;
-
             init_tracing(&config);
-            let state = Arc::new(AppState {
-                db: Arc::new(db),
-                config,
-            });
-
+
+            let state = AppState::new(config).await?;
             let listener = TcpListener::bind(&format!("0.0.0.0:{}", state.config.http_port))
                 .expect("failed to bind TCP listener");
 
@@ -139,39 +126,19 @@
             rpc_server
                 .start_recording_project_activity(Duration::from_secs(5 * 60), rpc::RealExecutor);
 
-            let app = api::routes(&rpc_server, state.clone())
-                .merge(rpc::routes(rpc_server))
+            let app = api::routes(rpc_server.clone(), state.clone())
+                .merge(rpc::routes(rpc_server.clone()))
                 .merge(Router::new().route("/", get(handle_root)));
 
             axum::Server::from_tcp(listener)?
                 .serve(app.into_make_service_with_connect_info::<SocketAddr>())
+                .with_graceful_shutdown(graceful_shutdown(rpc_server, state))
                 .await?;
         }
         _ => {
             Err(anyhow!("usage: collab <version | migrate | serve>"))?;
         }
     }
-=======
-    let config = envy::from_env::<Config>().expect("error loading config");
-    init_tracing(&config);
-    let state = AppState::new(config).await?;
-
-    let listener = TcpListener::bind(&format!("0.0.0.0:{}", state.config.http_port))
-        .expect("failed to bind TCP listener");
-    let rpc_server = rpc::Server::new(state.clone(), None);
-
-    rpc_server.start_recording_project_activity(Duration::from_secs(5 * 60), rpc::RealExecutor);
-
-    let app = Router::<Body>::new()
-        .merge(api::routes(rpc_server.clone(), state.clone()))
-        .merge(rpc::routes(rpc_server.clone()));
-
-    axum::Server::from_tcp(listener)?
-        .serve(app.into_make_service_with_connect_info::<SocketAddr>())
-        .with_graceful_shutdown(graceful_shutdown(rpc_server, state))
-        .await?;
-
->>>>>>> fb7a9224
     Ok(())
 }
 
