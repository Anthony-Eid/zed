use std::{
    ffi::OsStr,
    path::{Path, PathBuf},
};

use globset::{Glob, GlobMatcher};
use serde::{Deserialize, Serialize};

lazy_static::lazy_static! {
    pub static ref HOME: PathBuf = dirs::home_dir().expect("failed to determine home directory");
    pub static ref CONFIG_DIR: PathBuf = HOME.join(".config").join("zed");
<<<<<<< HEAD
    pub static ref CONVERSATIONS_DIR: PathBuf = CONFIG_DIR.join("conversations");
    pub static ref EMBEDDINGS_DIR: PathBuf = CONFIG_DIR.join("embeddings");
    pub static ref THEMES_DIR: PathBuf = CONFIG_DIR.join("themes");
    pub static ref LOGS_DIR: PathBuf = if cfg!(target_os="macos") {
        HOME.join("Library/Logs/Zed")
    } else {
        CONFIG_DIR.join("logs")
    };
    pub static ref SUPPORT_DIR: PathBuf = if cfg!(target_os="macos") {
        HOME.join("Library/Application Support/Zed")
    } else {
        CONFIG_DIR.join("support")
    };
    pub static ref PLUGINS_DIR: PathBuf = if cfg!(target_os="macos") {
        HOME.join("Library/Application Support/Zed/plugins")
    } else {
        CONFIG_DIR.join("plugins")
    };
    pub static ref LANGUAGES_DIR: PathBuf = if cfg!(target_os="macos") {
        HOME.join("Library/Application Support/Zed/languages")
    } else {
        CONFIG_DIR.join("languages")
    };
    pub static ref COPILOT_DIR: PathBuf = if cfg!(target_os="macos") {
        HOME.join("Library/Application Support/Zed/copilot")
    } else {
        CONFIG_DIR.join("copilot")
    };
    pub static ref DEFAULT_PRETTIER_DIR: PathBuf = if cfg!(target_os="macos") {
        HOME.join("Library/Application Support/Zed/prettier")
    } else {
        CONFIG_DIR.join("prettier")
    };
    pub static ref DB_DIR: PathBuf = if cfg!(target_os="macos") {
        HOME.join("Library/Application Support/Zed/db")
    } else {
        CONFIG_DIR.join("db")
    };
    pub static ref CRASHES_DIR: PathBuf = if cfg!(target_os="macos") {
        HOME.join("Library/Logs/DiagnosticReports")
    } else {
        CONFIG_DIR.join("crashes")
    };
    pub static ref CRASHES_RETIRED_DIR: PathBuf = if cfg!(target_os="macos") {
        HOME.join("Library/Logs/DiagnosticReports/Retired")
    } else {
        CRASHES_DIR.join("retired")
    };
=======
    pub static ref CONVERSATIONS_DIR: PathBuf = HOME.join(".config/zed/conversations");
    pub static ref EMBEDDINGS_DIR: PathBuf = HOME.join(".config/zed/embeddings");
    pub static ref THEMES_DIR: PathBuf = HOME.join(".config/zed/themes");
    pub static ref LOGS_DIR: PathBuf = HOME.join("Library/Logs/Zed");
    pub static ref SUPPORT_DIR: PathBuf = HOME.join("Library/Application Support/Zed");
    pub static ref EXTENSIONS_DIR: PathBuf = HOME.join("Library/Application Support/Zed/extensions");
    pub static ref LANGUAGES_DIR: PathBuf = HOME.join("Library/Application Support/Zed/languages");
    pub static ref COPILOT_DIR: PathBuf = HOME.join("Library/Application Support/Zed/copilot");
    pub static ref DEFAULT_PRETTIER_DIR: PathBuf = HOME.join("Library/Application Support/Zed/prettier");
    pub static ref DB_DIR: PathBuf = HOME.join("Library/Application Support/Zed/db");
    pub static ref CRASHES_DIR: PathBuf = HOME.join("Library/Logs/DiagnosticReports");
    pub static ref CRASHES_RETIRED_DIR: PathBuf = HOME.join("Library/Logs/DiagnosticReports/Retired");
>>>>>>> 6edeea7c
    pub static ref SETTINGS: PathBuf = CONFIG_DIR.join("settings.json");
    pub static ref KEYMAP: PathBuf = CONFIG_DIR.join("keymap.json");
    pub static ref LAST_USERNAME: PathBuf = CONFIG_DIR.join("last-username.txt");
    pub static ref LOG: PathBuf = LOGS_DIR.join("Zed.log");
    pub static ref OLD_LOG: PathBuf = LOGS_DIR.join("Zed.log.old");
    pub static ref LOCAL_SETTINGS_RELATIVE_PATH: &'static Path = Path::new(".zed/settings.json");
}

pub mod legacy {
    use std::path::PathBuf;

    lazy_static::lazy_static! {
        static ref CONFIG_DIR: PathBuf = super::HOME.join(".zed");
        pub static ref SETTINGS: PathBuf = CONFIG_DIR.join("settings.json");
        pub static ref KEYMAP: PathBuf = CONFIG_DIR.join("keymap.json");
    }
}

pub trait PathExt {
    fn compact(&self) -> PathBuf;
    fn icon_suffix(&self) -> Option<&str>;
    fn extension_or_hidden_file_name(&self) -> Option<&str>;
    fn try_from_bytes<'a>(bytes: &'a [u8]) -> anyhow::Result<Self>
    where
        Self: From<&'a Path>,
    {
        #[cfg(unix)]
        {
            use std::os::unix::prelude::OsStrExt;
            Ok(Self::from(Path::new(OsStr::from_bytes(bytes))))
        }
        #[cfg(windows)]
        {
            use anyhow::anyhow;
            use tendril::fmt::{Format, WTF8};
            WTF8::validate(bytes)
                .then(|| {
                    // Safety: bytes are valid WTF-8 sequence.
                    Self::from(Path::new(unsafe {
                        OsStr::from_encoded_bytes_unchecked(bytes)
                    }))
                })
                .ok_or_else(|| anyhow!("Invalid WTF-8 sequence: {bytes:?}"))
        }
    }
}

impl<T: AsRef<Path>> PathExt for T {
    /// Compacts a given file path by replacing the user's home directory
    /// prefix with a tilde (`~`).
    ///
    /// # Returns
    ///
    /// * A `PathBuf` containing the compacted file path. If the input path
    ///   does not have the user's home directory prefix, or if we are not on
    ///   Linux or macOS, the original path is returned unchanged.
    fn compact(&self) -> PathBuf {
        if cfg!(target_os = "linux") || cfg!(target_os = "macos") {
            match self.as_ref().strip_prefix(HOME.as_path()) {
                Ok(relative_path) => {
                    let mut shortened_path = PathBuf::new();
                    shortened_path.push("~");
                    shortened_path.push(relative_path);
                    shortened_path
                }
                Err(_) => self.as_ref().to_path_buf(),
            }
        } else {
            self.as_ref().to_path_buf()
        }
    }

    /// Returns a suffix of the path that is used to determine which file icon to use
    fn icon_suffix(&self) -> Option<&str> {
        let file_name = self.as_ref().file_name()?.to_str()?;

        if file_name.starts_with('.') {
            return file_name.strip_prefix('.');
        }

        self.as_ref()
            .extension()
            .and_then(|extension| extension.to_str())
    }

    /// Returns a file's extension or, if the file is hidden, its name without the leading dot
    fn extension_or_hidden_file_name(&self) -> Option<&str> {
        if let Some(extension) = self.as_ref().extension() {
            return extension.to_str();
        }

        self.as_ref().file_name()?.to_str()?.split('.').last()
    }
}

/// A delimiter to use in `path_query:row_number:column_number` strings parsing.
pub const FILE_ROW_COLUMN_DELIMITER: char = ':';

/// A representation of a path-like string with optional row and column numbers.
/// Matching values example: `te`, `test.rs:22`, `te:22:5`, etc.
#[derive(Debug, Clone, PartialEq, Eq, Serialize, Deserialize, Hash)]
pub struct PathLikeWithPosition<P> {
    pub path_like: P,
    pub row: Option<u32>,
    // Absent if row is absent.
    pub column: Option<u32>,
}

impl<P> PathLikeWithPosition<P> {
    /// Parses a string that possibly has `:row:column` suffix.
    /// Ignores trailing `:`s, so `test.rs:22:` is parsed as `test.rs:22`.
    /// If any of the row/column component parsing fails, the whole string is then parsed as a path like.
    pub fn parse_str<E>(
        s: &str,
        parse_path_like_str: impl Fn(&str) -> Result<P, E>,
    ) -> Result<Self, E> {
        let fallback = |fallback_str| {
            Ok(Self {
                path_like: parse_path_like_str(fallback_str)?,
                row: None,
                column: None,
            })
        };

        match s.trim().split_once(FILE_ROW_COLUMN_DELIMITER) {
            Some((path_like_str, maybe_row_and_col_str)) => {
                let path_like_str = path_like_str.trim();
                let maybe_row_and_col_str = maybe_row_and_col_str.trim();
                if path_like_str.is_empty() {
                    fallback(s)
                } else if maybe_row_and_col_str.is_empty() {
                    fallback(path_like_str)
                } else {
                    let (row_parse_result, maybe_col_str) =
                        match maybe_row_and_col_str.split_once(FILE_ROW_COLUMN_DELIMITER) {
                            Some((maybe_row_str, maybe_col_str)) => {
                                (maybe_row_str.parse::<u32>(), maybe_col_str.trim())
                            }
                            None => (maybe_row_and_col_str.parse::<u32>(), ""),
                        };

                    match row_parse_result {
                        Ok(row) => {
                            if maybe_col_str.is_empty() {
                                Ok(Self {
                                    path_like: parse_path_like_str(path_like_str)?,
                                    row: Some(row),
                                    column: None,
                                })
                            } else {
                                let maybe_col_str =
                                    if maybe_col_str.ends_with(FILE_ROW_COLUMN_DELIMITER) {
                                        &maybe_col_str[..maybe_col_str.len() - 1]
                                    } else {
                                        maybe_col_str
                                    };
                                match maybe_col_str.parse::<u32>() {
                                    Ok(col) => Ok(Self {
                                        path_like: parse_path_like_str(path_like_str)?,
                                        row: Some(row),
                                        column: Some(col),
                                    }),
                                    Err(_) => fallback(s),
                                }
                            }
                        }
                        Err(_) => fallback(s),
                    }
                }
            }
            None => fallback(s),
        }
    }

    pub fn map_path_like<P2, E>(
        self,
        mapping: impl FnOnce(P) -> Result<P2, E>,
    ) -> Result<PathLikeWithPosition<P2>, E> {
        Ok(PathLikeWithPosition {
            path_like: mapping(self.path_like)?,
            row: self.row,
            column: self.column,
        })
    }

    pub fn to_string(&self, path_like_to_string: impl Fn(&P) -> String) -> String {
        let path_like_string = path_like_to_string(&self.path_like);
        if let Some(row) = self.row {
            if let Some(column) = self.column {
                format!("{path_like_string}:{row}:{column}")
            } else {
                format!("{path_like_string}:{row}")
            }
        } else {
            path_like_string
        }
    }
}

#[derive(Clone, Debug)]
pub struct PathMatcher {
    maybe_path: PathBuf,
    glob: GlobMatcher,
}

impl std::fmt::Display for PathMatcher {
    fn fmt(&self, f: &mut std::fmt::Formatter<'_>) -> std::fmt::Result {
        self.maybe_path.to_string_lossy().fmt(f)
    }
}

impl PartialEq for PathMatcher {
    fn eq(&self, other: &Self) -> bool {
        self.maybe_path.eq(&other.maybe_path)
    }
}

impl Eq for PathMatcher {}

impl PathMatcher {
    pub fn new(maybe_glob: &str) -> Result<Self, globset::Error> {
        Ok(PathMatcher {
            glob: Glob::new(maybe_glob)?.compile_matcher(),
            maybe_path: PathBuf::from(maybe_glob),
        })
    }

    pub fn is_match<P: AsRef<Path>>(&self, other: P) -> bool {
        let other_path = other.as_ref();
        other_path.starts_with(&self.maybe_path)
            || other_path.ends_with(&self.maybe_path)
            || self.glob.is_match(other_path)
            || self.check_with_end_separator(other_path)
    }

    fn check_with_end_separator(&self, path: &Path) -> bool {
        let path_str = path.to_string_lossy();
        let separator = std::path::MAIN_SEPARATOR_STR;
        if path_str.ends_with(separator) {
            self.glob.is_match(path)
        } else {
            self.glob.is_match(path_str.to_string() + separator)
        }
    }
}

#[cfg(test)]
mod tests {
    use super::*;

    type TestPath = PathLikeWithPosition<String>;

    fn parse_str(s: &str) -> TestPath {
        TestPath::parse_str(s, |s| Ok::<_, std::convert::Infallible>(s.to_string()))
            .expect("infallible")
    }

    #[test]
    fn path_with_position_parsing_positive() {
        let input_and_expected = [
            (
                "test_file.rs",
                PathLikeWithPosition {
                    path_like: "test_file.rs".to_string(),
                    row: None,
                    column: None,
                },
            ),
            (
                "test_file.rs:1",
                PathLikeWithPosition {
                    path_like: "test_file.rs".to_string(),
                    row: Some(1),
                    column: None,
                },
            ),
            (
                "test_file.rs:1:2",
                PathLikeWithPosition {
                    path_like: "test_file.rs".to_string(),
                    row: Some(1),
                    column: Some(2),
                },
            ),
        ];

        for (input, expected) in input_and_expected {
            let actual = parse_str(input);
            assert_eq!(
                actual, expected,
                "For positive case input str '{input}', got a parse mismatch"
            );
        }
    }

    #[test]
    fn path_with_position_parsing_negative() {
        for input in [
            "test_file.rs:a",
            "test_file.rs:a:b",
            "test_file.rs::",
            "test_file.rs::1",
            "test_file.rs:1::",
            "test_file.rs::1:2",
            "test_file.rs:1::2",
            "test_file.rs:1:2:3",
        ] {
            let actual = parse_str(input);
            assert_eq!(
                actual,
                PathLikeWithPosition {
                    path_like: input.to_string(),
                    row: None,
                    column: None,
                },
                "For negative case input str '{input}', got a parse mismatch"
            );
        }
    }

    // Trim off trailing `:`s for otherwise valid input.
    #[test]
    fn path_with_position_parsing_special() {
        let input_and_expected = [
            (
                "test_file.rs:",
                PathLikeWithPosition {
                    path_like: "test_file.rs".to_string(),
                    row: None,
                    column: None,
                },
            ),
            (
                "test_file.rs:1:",
                PathLikeWithPosition {
                    path_like: "test_file.rs".to_string(),
                    row: Some(1),
                    column: None,
                },
            ),
            (
                "crates/file_finder/src/file_finder.rs:1902:13:",
                PathLikeWithPosition {
                    path_like: "crates/file_finder/src/file_finder.rs".to_string(),
                    row: Some(1902),
                    column: Some(13),
                },
            ),
        ];

        for (input, expected) in input_and_expected {
            let actual = parse_str(input);
            assert_eq!(
                actual, expected,
                "For special case input str '{input}', got a parse mismatch"
            );
        }
    }

    #[test]
    fn test_path_compact() {
        let path: PathBuf = [
            HOME.to_string_lossy().to_string(),
            "some_file.txt".to_string(),
        ]
        .iter()
        .collect();
        if cfg!(target_os = "linux") || cfg!(target_os = "macos") {
            assert_eq!(path.compact().to_str(), Some("~/some_file.txt"));
        } else {
            assert_eq!(path.compact().to_str(), path.to_str());
        }
    }

    #[test]
    fn test_icon_suffix() {
        // No dots in name
        let path = Path::new("/a/b/c/file_name.rs");
        assert_eq!(path.icon_suffix(), Some("rs"));

        // Single dot in name
        let path = Path::new("/a/b/c/file.name.rs");
        assert_eq!(path.icon_suffix(), Some("rs"));

        // Multiple dots in name
        let path = Path::new("/a/b/c/long.file.name.rs");
        assert_eq!(path.icon_suffix(), Some("rs"));

        // Hidden file, no extension
        let path = Path::new("/a/b/c/.gitignore");
        assert_eq!(path.icon_suffix(), Some("gitignore"));

        // Hidden file, with extension
        let path = Path::new("/a/b/c/.eslintrc.js");
        assert_eq!(path.icon_suffix(), Some("eslintrc.js"));
    }

    #[test]
    fn test_extension_or_hidden_file_name() {
        // No dots in name
        let path = Path::new("/a/b/c/file_name.rs");
        assert_eq!(path.extension_or_hidden_file_name(), Some("rs"));

        // Single dot in name
        let path = Path::new("/a/b/c/file.name.rs");
        assert_eq!(path.extension_or_hidden_file_name(), Some("rs"));

        // Multiple dots in name
        let path = Path::new("/a/b/c/long.file.name.rs");
        assert_eq!(path.extension_or_hidden_file_name(), Some("rs"));

        // Hidden file, no extension
        let path = Path::new("/a/b/c/.gitignore");
        assert_eq!(path.extension_or_hidden_file_name(), Some("gitignore"));

        // Hidden file, with extension
        let path = Path::new("/a/b/c/.eslintrc.js");
        assert_eq!(path.extension_or_hidden_file_name(), Some("js"));
    }

    #[test]
    fn edge_of_glob() {
        let path = Path::new("/work/node_modules");
        let path_matcher = PathMatcher::new("**/node_modules/**").unwrap();
        assert!(
            path_matcher.is_match(&path),
            "Path matcher {path_matcher} should match {path:?}"
        );
    }

    #[test]
    fn project_search() {
        let path = Path::new("/Users/someonetoignore/work/zed/zed.dev/node_modules");
        let path_matcher = PathMatcher::new("**/node_modules/**").unwrap();
        assert!(
            path_matcher.is_match(&path),
            "Path matcher {path_matcher} should match {path:?}"
        );
    }
}<|MERGE_RESOLUTION|>--- conflicted
+++ resolved
@@ -9,7 +9,6 @@
 lazy_static::lazy_static! {
     pub static ref HOME: PathBuf = dirs::home_dir().expect("failed to determine home directory");
     pub static ref CONFIG_DIR: PathBuf = HOME.join(".config").join("zed");
-<<<<<<< HEAD
     pub static ref CONVERSATIONS_DIR: PathBuf = CONFIG_DIR.join("conversations");
     pub static ref EMBEDDINGS_DIR: PathBuf = CONFIG_DIR.join("embeddings");
     pub static ref THEMES_DIR: PathBuf = CONFIG_DIR.join("themes");
@@ -23,6 +22,11 @@
     } else {
         CONFIG_DIR.join("support")
     };
+    pub static ref EXTENSIONS_DIR: PathBuf = if cfg!(target_os="macos") {
+        HOME.join("Library/Application Support/Zed")
+    } else {
+        CONFIG_DIR.join("extensions")
+    };
     pub static ref PLUGINS_DIR: PathBuf = if cfg!(target_os="macos") {
         HOME.join("Library/Application Support/Zed/plugins")
     } else {
@@ -58,20 +62,6 @@
     } else {
         CRASHES_DIR.join("retired")
     };
-=======
-    pub static ref CONVERSATIONS_DIR: PathBuf = HOME.join(".config/zed/conversations");
-    pub static ref EMBEDDINGS_DIR: PathBuf = HOME.join(".config/zed/embeddings");
-    pub static ref THEMES_DIR: PathBuf = HOME.join(".config/zed/themes");
-    pub static ref LOGS_DIR: PathBuf = HOME.join("Library/Logs/Zed");
-    pub static ref SUPPORT_DIR: PathBuf = HOME.join("Library/Application Support/Zed");
-    pub static ref EXTENSIONS_DIR: PathBuf = HOME.join("Library/Application Support/Zed/extensions");
-    pub static ref LANGUAGES_DIR: PathBuf = HOME.join("Library/Application Support/Zed/languages");
-    pub static ref COPILOT_DIR: PathBuf = HOME.join("Library/Application Support/Zed/copilot");
-    pub static ref DEFAULT_PRETTIER_DIR: PathBuf = HOME.join("Library/Application Support/Zed/prettier");
-    pub static ref DB_DIR: PathBuf = HOME.join("Library/Application Support/Zed/db");
-    pub static ref CRASHES_DIR: PathBuf = HOME.join("Library/Logs/DiagnosticReports");
-    pub static ref CRASHES_RETIRED_DIR: PathBuf = HOME.join("Library/Logs/DiagnosticReports/Retired");
->>>>>>> 6edeea7c
     pub static ref SETTINGS: PathBuf = CONFIG_DIR.join("settings.json");
     pub static ref KEYMAP: PathBuf = CONFIG_DIR.join("keymap.json");
     pub static ref LAST_USERNAME: PathBuf = CONFIG_DIR.join("last-username.txt");
