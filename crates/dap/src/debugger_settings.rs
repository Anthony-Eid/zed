--- conflicted
+++ resolved
@@ -6,22 +6,12 @@
 #[derive(Serialize, Deserialize, JsonSchema, Clone, Copy)]
 #[serde(default)]
 pub struct DebuggerSettings {
-<<<<<<< HEAD
     pub save_breakpoints: bool,
     pub button: bool,
 }
 
 #[derive(Default, Serialize, Deserialize, JsonSchema, Clone)]
 pub struct DebuggerSettingsContent {
-    /// Whether the breakpoints should be reused across Zed sessions.
-    ///
-    /// Default: true
-    pub save_breakpoints: Option<bool>,
-    /// Whether to show the debug button in the status bar.
-    ///
-    /// Default: true
-    pub button: Option<bool>,
-=======
     /// Whether the breakpoints should be reused across Zed sessions.
     ///
     /// Default: true
@@ -39,7 +29,6 @@
             save_breakpoints: true,
         }
     }
->>>>>>> 045f927b
 }
 
 impl Settings for DebuggerSettings {
